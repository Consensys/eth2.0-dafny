--- conflicted
+++ resolved
@@ -185,7 +185,7 @@
      *              An empty list, [], is a possible input.          
      */
     function method pack(s: Serialisable): seq<chunk>
-        requires !(s.Container? || s.Bitlist?)
+        requires !(s.Container? || s.Bitlist?  || s.Bitvector?)
         requires s.List? ==> match s case List(_,t,_) => isBasicTipe(t)
         requires s.Vector? ==> match s case Vector(v) => isBasicTipe(typeOf(v[0]))
          // at least one chunk is always produced, even if the EMPTY_CHUNK for input of an empty list 
@@ -201,16 +201,11 @@
             case Uint256(_) => toChunks(serialise(s))
             case Bytes(bs) =>   toChunksProp2(bs);
                                 toChunks(serialise(s))
-<<<<<<< HEAD
-            case Bitvector(xl) => toChunks(serialise(s))
-            case List(l,_,limit) => toChunks(serialiseSeqOfBasics(l)) 
-=======
             case List(l,_,limit) => if |l| == 0 then
                                         []
                                     else
                                         toChunks(serialiseSeqOfBasics(l))
 
->>>>>>> dacee756
             case Vector(v) => toChunks(serialiseSeqOfBasics(v)) 
     } 
 
