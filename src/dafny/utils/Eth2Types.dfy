/*
 * Copyright 2020 ConsenSys AG.
 *
 * Licensed under the Apache License, Version 2.0 (the "License"); you may 
 * not use this file except in compliance with the License. You may obtain 
 * a copy of the License at http://www.apache.org/licenses/LICENSE-2.0
 *
 * Unless required by applicable law or agreed to in writing, software dis-
 * tributed under the License is distributed on an "AS IS" BASIS, WITHOUT 
 * WARRANTIES OR CONDITIONS OF ANY KIND, either express or implied. See the 
 * License for the specific language governing permissions and limitations 
 * under the License.
 */

include "NativeTypes.dfy"
include "NonNativeTypes.dfy"
include "../utils/Helpers.dfy"
include "../utils/MathHelpers.dfy"

/** 
 * Define the types used in the Eth2.0 spec.
 * From types.k in the Eth2 spec.
 *
 */
module Eth2Types {

    import opened NativeTypes
    import opened NonNativeTypes
    import opened Helpers
    import opened MathHelpers

    //  The Eth2 basic types.

    /** The type `byte` corresponds to a 'uint8' */
    type byte = uint8
    /** The type `bytes` corresponds to a sequence of 'Bytes's */
    type bytes = seq<byte>

    datatype BitlistWithLength = BitlistWithLength(s:seq<bool>,limit:nat)

    type CorrectBitlist = u:BitlistWithLength | |u.s| <= u.limit witness BitlistWithLength([],0)

    /** The default zeroed Bytes32.  */
    // const SEQ_EMPTY_32_BYTES := timeSeq<byte>(0,32)

    /** The type `Seq32Byte` corresponding to sequences of 32 `Bytes`s */
    type Seq32Byte = x:seq<byte> | |x| == 32 witness timeSeq(0 as byte, 32)
    // SEQ_EMPTY_32_BYTES

    /** Create type synonym for a chunk */
    type chunk = Seq32Byte

    /** Create type synonym for a hash 'root' */
    type hash32 = Seq32Byte

    /** The serialisable objects. */
<<<<<<< HEAD
    datatype Serialisable = 
            Uint8(n: nat)
        |   Uint16(n: nat)
        |   Uint32(n: nat)
        |   Uint64(n: nat)
        |   Uint128(n: nat)
        |   Uint256(n: nat)
=======
    datatype RawSerialisable = 
            Uint8(n: uint8)
>>>>>>> 60daa120
        |   Bool(b: bool)
        |   Bitlist(xl: seq<bool>, limit:nat)
        |   Bytes(bs: seq<byte>)
        |   List(l:seq<RawSerialisable>, t:Tipe, limit: nat)
        |   Vector(v:seq<RawSerialisable>)
        |   Container(fl: seq<RawSerialisable>)

    /** Well typed predicate for `RawSerialisable`s
     * @param s `RawSerialisable` value
     * @returns `true` iff `s` is a legal value for serialisation and
     *           merkleisation
     */    
    predicate wellTyped(s:RawSerialisable)
    decreases s, 0
    {
        match s 
            case Bool(_) => true
    
            case Uint8(_) => true

            case Bitlist(xl,limit) => |xl| <= limit

            case Bytes(bs) => |bs| > 0

            case Container(_) => forall i | 0 <= i < |s.fl| :: wellTyped(s.fl[i])

            case List(l, t, limit) =>   && |l| <= limit
                                        && limit > 0
                                        && (forall i | 0 <= i < |l| :: wellTyped(l[i]))                                   
                                        && forall i | 0 <= i < |l| :: typeOf(l[i]) == t

            case Vector(v) =>   && |v| > 0
                                && (forall i | 0 <= i < |v| :: wellTyped(v[i])) 
                                && forall i,j | 0 <= i < |v| && 0 <= j < |v| :: typeOf(v[i]) == typeOf(v[j])

    }

    /**
     * The type `Serialisable` corresponds to well typed `RawSerialisable`s
     */
    type Serialisable = s:RawSerialisable | wellTyped(s) witness Uint8(0)

    /**
     * Helper function to cast a well typed `RawSerialisable` to a
     * `Serialisable`. Its mainly usage is for the cases where `Serialisable` is
     * used as type parameter.
     * 
     * @param s RawSerialisable value
     * @returns `s` typed as `Serialisable`
     */
    function method castToSerialisable(s:RawSerialisable):Serialisable
    requires wellTyped(s)
    {
        s
    }

    // type CorrectlyTypedSerialisable = s:Serialisable | s.List? ==> 

    /** The type `Bytes4` corresponds to a Serialisable built using the
     * `Bytes` constructor passing a sequence of 4 `byte`s to it
     */
    type Bytes4 = s:Serialisable |  s.Bytes? && |s.bs| == 4
                                    witness Bytes(timeSeq(0 as byte, 4))

    /** The type `Bytes32` corresponds to a Serialisable built using the
     * `Bytes` constructor passing a sequence of 32 `byte`s to it
     */
    type Bytes32 = s:Serialisable | s.Bytes? && |s.bs| == 32
                                    witness Bytes(timeSeq(0 as byte, 32))

    /** The type `Bytes48` corresponds to a Serialisable built using the
     * `Bytes` constructor passing a sequence of 48 `byte`s to it
     */
    type Bytes48 = s:Serialisable | s.Bytes? && |s.bs| == 48
                                    witness Bytes(timeSeq(0 as byte, 48))

    /** The type `Bytes96` corresponds to a Serialisable built using the
     * `Bytes` constructor passing a sequence of 96 `byte`s to it
     */
    type Bytes96 = s:Serialisable | s.Bytes? && |s.bs| == 96
                                    witness Bytes(timeSeq(0 as byte, 96))

    // EMPTY_BYTES32

    // const EMPTY_BYTES32 := Bytes32(SEQ_EMPTY_32_BYTES)
    
    type Root = Bytes32

    /** Some type tags.
     * 
     *  In Dafny we cannot extract the type of a given object.
     *  In the proofs, we need to specify the type when deserialise is called
     *  and also to prove some lemmas.
     */
    datatype Tipe =
            Uint8_
        |   Uint16_
        |   Uint32_
        |   Uint64_
        |   Uint128_
        |   Uint256_
        |   Bool_
        |   Bitlist_(limit:nat)
        |   Bytes_(len:nat)
        |   Container_
        |   List_(t:Tipe, limit:nat)
        |   Vector_(t:Tipe, len:nat)

    /**
     * Check if a `Tipe` is the representation of a basic `Serialisable` type
     *
     * @param t The `Tipe` value
     * @returns `true` iff `t` is the representation of a basic `Serialisable`
     *          type
     */
    predicate method isBasicTipe(t:Tipe)
    {
        t in {Bool_, Uint8_}
    }

   /**  The Tipe of a serialisable.
     *  This function allows to obtain the type of a `Serialisable`.
     *  
     *  @param  s   A serialisable.
     *  @returns    Its tipe.
     */
    function method typeOf(s : RawSerialisable) : Tipe 
    requires wellTyped(s)
    decreases s
    {
            match s 
                case Bool(_) => Bool_
        
                case Uint8(_) => Uint8_

<<<<<<< HEAD
                case Uint16(_) => Uint16_

                case Uint32(_) => Uint32_

                case Uint64(_) => Uint64_

                case Uint128(_) => Uint128_

                case Uint256(_) => Uint256_

                case Bitlist(_) => Bitlist_
=======
                case Bitlist(_,limit) => Bitlist_(limit)
>>>>>>> 60daa120

                case Bytes(bs) => Bytes_(|bs|)

                case Container(_) => Container_

                case List(l, t, limit) =>   List_(t, limit)

                case Vector(v) => Vector_(typeOf(v[0]),|v|)
    }

    /**
     *  Check that value used for a given uint_k is compatile with k.
     */
    predicate uintWellTyped(s: Serialisable) 
    {
    match s 
        case Bool(_) => true

        case Uint8(n) => n < 0x100

        case Uint16(n) => n < 0x10000

        case Uint32(n) => n < 0x100000000

        case Uint64(n) => n < 0x10000000000000000

        case Uint128(n) => n < 0x100000000000000000000000000000000

        case Uint256(n) => n < 0x10000000000000000000000000000000000000000000000000000000000000000 

        case Bitlist(_) => true

        case Bytes32(_) => true

        case Container(_) => true
    }

    /**
     * Bitwise exclusive-or of two `byte` value
     *
     * @param a  First value
     * @param b  Second value
     * @returns  Bitwise exclusive-or of `a` and `b`
     */
    function byteXor(a:byte, b:byte): byte
    {
        ((a as bv8)^(b as bv8)) as byte
    }      

    //  Old section

    /** Simple Serialisable types. */
    trait SSZ {
        /** An SSZ must offer an encoding into array of bytes. */
        function hash_tree_root () : HashTreeRoot 
    }

    /* A String type. */
    type String = seq<char>

    type HashTreeRoot = Option<array<byte>>
    // Basic Python (SSZ) types.
    /* Hash. (Should probably be a fix-sized bytes. */
    type Hash = Bytes32

    //  TODO: change the Bytes type
    // type SerialisedBytes = seq<byte> 
    
    type BLSPubkey = String
    type BLSSignature = String      //a BLS12-381 signature.

    type Slot = uint64
    type Gwei = int

    // Custom types

    /* Validator registry index. */
    type ValidatorIndex = Option<int>

    // List types
    // Readily available in Dafny as seq<T>

    // Containers

    /**
     *  A fork.
     *
     *  @param  version         The version. (it was forked at?)
     *  @param  currentVersion  The current version.
     *  @param  epoch           The epoch of the latest fork.
     */
    class Fork extends SSZ {
        var version: int
        var currentVersion : int
        var epoch: int

        /** Generate a hash tree root.  */
        function hash_tree_root() : HashTreeRoot {
            None
        }
    }

    /** 
     *  A Checkpoint. 
     *
     *  @param  epoch   The epoch.
     *  @param  hash    The hash.
     */
    class CheckPoint {
        var epoch: int
        var hash: Hash

        /** Generate a hash tree root.  */
        function hash_tree_root() : HashTreeRoot {
            None
        }
    }
}<|MERGE_RESOLUTION|>--- conflicted
+++ resolved
@@ -54,18 +54,13 @@
     type hash32 = Seq32Byte
 
     /** The serialisable objects. */
-<<<<<<< HEAD
-    datatype Serialisable = 
+    datatype RawSerialisable = 
             Uint8(n: nat)
         |   Uint16(n: nat)
         |   Uint32(n: nat)
         |   Uint64(n: nat)
         |   Uint128(n: nat)
         |   Uint256(n: nat)
-=======
-    datatype RawSerialisable = 
-            Uint8(n: uint8)
->>>>>>> 60daa120
         |   Bool(b: bool)
         |   Bitlist(xl: seq<bool>, limit:nat)
         |   Bytes(bs: seq<byte>)
@@ -84,7 +79,17 @@
         match s 
             case Bool(_) => true
     
-            case Uint8(_) => true
+            case Uint8(n) => n < 0x100
+
+            case Uint16(n) => n < 0x10000
+
+            case Uint32(n) => n < 0x100000000
+
+            case Uint64(n) => n < 0x10000000000000000
+
+            case Uint128(n) => n < 0x100000000000000000000000000000000
+
+            case Uint256(n) => n < 0x10000000000000000000000000000000000000000000000000000000000000000 
 
             case Bitlist(xl,limit) => |xl| <= limit
 
@@ -201,7 +206,6 @@
         
                 case Uint8(_) => Uint8_
 
-<<<<<<< HEAD
                 case Uint16(_) => Uint16_
 
                 case Uint32(_) => Uint32_
@@ -212,10 +216,7 @@
 
                 case Uint256(_) => Uint256_
 
-                case Bitlist(_) => Bitlist_
-=======
                 case Bitlist(_,limit) => Bitlist_(limit)
->>>>>>> 60daa120
 
                 case Bytes(bs) => Bytes_(|bs|)
 
@@ -226,32 +227,6 @@
                 case Vector(v) => Vector_(typeOf(v[0]),|v|)
     }
 
-    /**
-     *  Check that value used for a given uint_k is compatile with k.
-     */
-    predicate uintWellTyped(s: Serialisable) 
-    {
-    match s 
-        case Bool(_) => true
-
-        case Uint8(n) => n < 0x100
-
-        case Uint16(n) => n < 0x10000
-
-        case Uint32(n) => n < 0x100000000
-
-        case Uint64(n) => n < 0x10000000000000000
-
-        case Uint128(n) => n < 0x100000000000000000000000000000000
-
-        case Uint256(n) => n < 0x10000000000000000000000000000000000000000000000000000000000000000 
-
-        case Bitlist(_) => true
-
-        case Bytes32(_) => true
-
-        case Container(_) => true
-    }
 
     /**
      * Bitwise exclusive-or of two `byte` value
